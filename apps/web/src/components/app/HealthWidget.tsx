--- conflicted
+++ resolved
@@ -6,11 +6,8 @@
 import { Badge } from '@/components/ui/badge';
 import { EmptyState } from '@/components/ui/empty-state';
 import { CheckCircle, AlertTriangle, XCircle, RefreshCw, Wifi, WifiOff, Settings, Clock, Zap, Mail, Calendar } from 'lucide-react';
-<<<<<<< HEAD
 import { cn } from '@/lib/utils';
-=======
 import { logger } from '@/lib/logger';
->>>>>>> af311eed
 
 interface Integration {
   id: string;
