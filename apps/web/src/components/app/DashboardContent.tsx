--- conflicted
+++ resolved
@@ -145,21 +145,13 @@
             {integrationsLoading ? (
               <Skeleton className="h-48 rounded" />
             ) : (
-<<<<<<< HEAD
               <DashboardCard>
                 <HealthWidget
                   integrations={integrationsData?.emailAccounts || []}
-                  onFix={(id) => console.log('Fix integration:', id)}
-                  onReauth={(id) => console.log('Reauth integration:', id)}
+                  onFix={(id) => logger.info('Dashboard integration action', { action: 'fix', id })}
+                  onReauth={(id) => logger.info('Dashboard integration action', { action: 'reauth', id })}
                 />
               </DashboardCard>
-=======
-              <HealthWidget
-                integrations={integrationsData?.emailAccounts || []}
-                onFix={(id) => logger.info('Dashboard integration action', { action: 'fix', id })}
-                onReauth={(id) => logger.info('Dashboard integration action', { action: 'reauth', id })}
-              />
->>>>>>> af311eed
             )}
             
             {/* Mini Pipeline Sparkline */}
