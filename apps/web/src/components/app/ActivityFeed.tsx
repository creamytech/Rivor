"use client";

import { useState, useEffect } from 'react';
import { useRouter } from 'next/navigation';
import { Button } from '@/components/ui/button';
import { Badge } from '@/components/ui/badge';
import { GlassCard, GlassCardContent, GlassCardHeader, GlassCardTitle } from '@/components/ui/glass-card';
<<<<<<< HEAD
import {
  Activity,
  Mail,
  Calendar,
  UserPlus,
=======
import { logger } from '@/lib/logger';
import { 
  Activity, 
  Mail, 
  Calendar, 
  UserPlus, 
>>>>>>> af311eed
  MessageSquare,
  ArrowRight,
  Clock,
  CheckCircle,
  AlertCircle
} from 'lucide-react';
import { motion, AnimatePresence } from 'framer-motion';
import { cn } from '@/lib/utils';

interface ActivityItem {
  id: string;
  type: 'email' | 'meeting' | 'lead' | 'chat' | 'task';
  title: string;
  description: string;
  timestamp: string;
  status: 'pending' | 'completed' | 'urgent';
  action?: {
    label: string;
    onClick: () => void;
  };
}

interface ActivityFeedProps {
  className?: string;
}

export default function ActivityFeed({ className = '' }: ActivityFeedProps) {
  const router = useRouter();
  const [activities, setActivities] = useState<ActivityItem[]>([]);
  const [isExpanded, setIsExpanded] = useState(false);

  const getActionForActivity = (activity: ActivityItem) => {
    switch (activity.type) {
      case 'email':
        return { label: 'Open', onClick: () => router.push(`/app/inbox/${activity.id}`) };
      case 'meeting':
        return { label: 'View', onClick: () => router.push('/app/calendar') };
      case 'lead':
        return { label: 'View', onClick: () => router.push(`/app/leads/${activity.id}`) };
      case 'chat':
        return { label: 'Open', onClick: () => router.push('/app/chat') };
      case 'task':
        return { label: 'View', onClick: () => router.push('/app/tasks') };
      default:
        return undefined;
    }
  };

  useEffect(() => {
<<<<<<< HEAD
    const fetchActivities = async () => {
      try {
        const response = await fetch('/api/activity');
        if (!response.ok) throw new Error('Failed to fetch activity');
        const data = await response.json();
        const activityItems: ActivityItem[] = (data.activities || []).map((activity: ActivityItem) => ({
          ...activity,
          action: getActionForActivity(activity)
        }));
        setActivities(activityItems);
      } catch (error) {
        console.error('Error fetching activities', error);
=======
    // Simulate real-time activity updates
    const mockActivities: ActivityItem[] = [
      {
        id: '1',
        type: 'email',
        title: 'New lead detected from email',
        description: 'Sarah Johnson from TechCorp inquired about enterprise pricing',
        timestamp: '2 min ago',
        status: 'urgent',
        action: {
          label: 'Review',
          onClick: () => logger.info('Activity action', { action: 'review-lead' })
        }
      },
      {
        id: '2',
        type: 'meeting',
        title: 'Meeting scheduled for tomorrow',
        description: 'Product demo with Acme Corp at 2:00 PM',
        timestamp: '5 min ago',
        status: 'pending',
        action: {
          label: 'View',
          onClick: () => logger.info('Activity action', { action: 'view-meeting' })
        }
      },
      {
        id: '3',
        type: 'lead',
        title: 'Pipeline stage updated',
        description: 'Lead "John Smith" moved to Proposal stage',
        timestamp: '8 min ago',
        status: 'completed'
      },
      {
        id: '4',
        type: 'chat',
        title: 'AI assistant responded',
        description: 'Generated follow-up email for recent inquiry',
        timestamp: '12 min ago',
        status: 'completed',
        action: {
          label: 'Review',
          onClick: () => logger.info('Activity action', { action: 'review-response' })
        }
      },
      {
        id: '5',
        type: 'task',
        title: 'Task completed: Follow up call',
        description: 'Successfully contacted 3 prospects',
        timestamp: '15 min ago',
        status: 'completed'
>>>>>>> af311eed
      }
    };

    fetchActivities();
  }, []);

  const getActivityIcon = (type: ActivityItem['type']) => {
    switch (type) {
      case 'email': return <Mail className="h-4 w-4" />;
      case 'meeting': return <Calendar className="h-4 w-4" />;
      case 'lead': return <UserPlus className="h-4 w-4" />;
      case 'chat': return <MessageSquare className="h-4 w-4" />;
      case 'task': return <CheckCircle className="h-4 w-4" />;
      default: return <Activity className="h-4 w-4" />;
    }
  };

  const getActivityColor = (type: ActivityItem['type']) => {
    switch (type) {
      case 'email': return 'bg-blue-100 dark:bg-blue-900/20 text-blue-600';
      case 'meeting': return 'bg-purple-100 dark:bg-purple-900/20 text-purple-600';
      case 'lead': return 'bg-green-100 dark:bg-green-900/20 text-green-600';
      case 'chat': return 'bg-cyan-100 dark:bg-cyan-900/20 text-cyan-600';
      case 'task': return 'bg-orange-100 dark:bg-orange-900/20 text-orange-600';
      default: return 'bg-gray-100 dark:bg-gray-900/20 text-gray-600';
    }
  };

  const getActivityAvatar = (type: ActivityItem['type']) => {
    const colors = ['bg-blue-500', 'bg-purple-500', 'bg-green-500', 'bg-cyan-500', 'bg-orange-500'];
    const initials = ['E', 'M', 'L', 'C', 'T'];
    const index = ['email', 'meeting', 'lead', 'chat', 'task'].indexOf(type);
    return { color: colors[index] || 'bg-gray-500', initial: initials[index] || 'A' };
  };

  const getStatusColor = (status: ActivityItem['status']) => {
    switch (status) {
      case 'urgent': return 'text-red-600 bg-red-100 dark:bg-red-900/20';
      case 'pending': return 'text-yellow-600 bg-yellow-100 dark:bg-yellow-900/20';
      case 'completed': return 'text-green-600 bg-green-100 dark:bg-green-900/20';
      default: return 'text-gray-600 bg-gray-100 dark:bg-gray-900/20';
    }
  };

  const getStatusIcon = (status: ActivityItem['status']) => {
    switch (status) {
      case 'urgent': return <AlertCircle className="h-3 w-3" />;
      case 'pending': return <Clock className="h-3 w-3" />;
      case 'completed': return <CheckCircle className="h-3 w-3" />;
      default: return <Activity className="h-3 w-3" />;
    }
  };

  const displayedActivities = isExpanded ? activities : activities.slice(0, 3);

  return (
    <GlassCard variant="river-flow" intensity="medium" flowDirection="right" className={cn(className)}>
      <GlassCardHeader className="pb-3">
        <div className="flex items-center justify-between">
          <GlassCardTitle className="text-lg font-semibold flex items-center gap-2">
            <Activity className="h-5 w-5 text-blue-600" />
            Live Activity
          </GlassCardTitle>
          <Button
            variant="ghost"
            size="sm"
            onClick={() => setIsExpanded(!isExpanded)}
            className="text-sm"
          >
            {isExpanded ? 'Show Less' : `Show All (${activities.length})`}
          </Button>
        </div>
      </GlassCardHeader>
      <GlassCardContent className="pt-0">
        <div className="space-y-3">
          <AnimatePresence>
            {displayedActivities.map((activity, index) => (
              <motion.div
                key={activity.id}
                initial={{ opacity: 0, y: 10 }}
                animate={{ opacity: 1, y: 0 }}
                exit={{ opacity: 0, y: -10 }}
                transition={{ delay: index * 0.1 }}
                className="flex items-start gap-3 p-3 rounded-lg hover:bg-white/5 transition-colors"
              >
                <div className="flex-shrink-0 mt-1">
                  <div className="relative">
                    {/* Activity icon with colored background */}
                    <div className={`p-2 rounded-lg ${getActivityColor(activity.type)}`}>
                      {getActivityIcon(activity.type)}
                    </div>
                    
                    {/* Small avatar indicator */}
                    <div className={`absolute -top-1 -right-1 w-5 h-5 rounded-full ${getActivityAvatar(activity.type).color} flex items-center justify-center text-white text-xs font-bold border-2 border-white dark:border-slate-800`}>
                      {getActivityAvatar(activity.type).initial}
                    </div>
                  </div>
                </div>
                
                <div className="flex-1 min-w-0">
                  <div className="flex items-start justify-between gap-2">
                    <div className="flex-1">
                      <h4 className="font-medium text-sm leading-tight text-slate-900 dark:text-slate-100">
                        {activity.title}
                      </h4>
                      <p className="text-xs text-slate-600 dark:text-slate-400 mt-1">
                        {activity.description}
                      </p>
                      <div className="flex items-center gap-2 mt-2">
                        <Badge 
                          variant="secondary" 
                          className={`text-xs ${getStatusColor(activity.status)}`}
                        >
                          {getStatusIcon(activity.status)}
                          <span className="ml-1 capitalize">{activity.status}</span>
                        </Badge>
                        <span className="text-xs text-slate-500 dark:text-slate-400">
                          {activity.timestamp}
                        </span>
                      </div>
                    </div>
                    
                    {activity.action && (
                      <Button
                        variant="ghost"
                        size="sm"
                        onClick={activity.action.onClick}
                        className="text-xs h-7 px-2"
                      >
                        {activity.action.label}
                        <ArrowRight className="h-3 w-3 ml-1" />
                      </Button>
                    )}
                  </div>
                </div>
              </motion.div>
            ))}
          </AnimatePresence>
        </div>
        
        {!isExpanded && activities.length > 3 && (
          <div className="mt-3 pt-3 border-t border-white/20">
            <Button
              variant="ghost"
              size="sm"
              onClick={() => setIsExpanded(true)}
              className="w-full text-sm"
            >
              View {activities.length - 3} more activities
            </Button>
          </div>
        )}
      </GlassCardContent>
    </GlassCard>
  );
}<|MERGE_RESOLUTION|>--- conflicted
+++ resolved
@@ -5,20 +5,12 @@
 import { Button } from '@/components/ui/button';
 import { Badge } from '@/components/ui/badge';
 import { GlassCard, GlassCardContent, GlassCardHeader, GlassCardTitle } from '@/components/ui/glass-card';
-<<<<<<< HEAD
-import {
-  Activity,
-  Mail,
-  Calendar,
-  UserPlus,
-=======
 import { logger } from '@/lib/logger';
 import { 
   Activity, 
   Mail, 
   Calendar, 
   UserPlus, 
->>>>>>> af311eed
   MessageSquare,
   ArrowRight,
   Clock,
@@ -68,7 +60,6 @@
   };
 
   useEffect(() => {
-<<<<<<< HEAD
     const fetchActivities = async () => {
       try {
         const response = await fetch('/api/activity');
@@ -81,61 +72,6 @@
         setActivities(activityItems);
       } catch (error) {
         console.error('Error fetching activities', error);
-=======
-    // Simulate real-time activity updates
-    const mockActivities: ActivityItem[] = [
-      {
-        id: '1',
-        type: 'email',
-        title: 'New lead detected from email',
-        description: 'Sarah Johnson from TechCorp inquired about enterprise pricing',
-        timestamp: '2 min ago',
-        status: 'urgent',
-        action: {
-          label: 'Review',
-          onClick: () => logger.info('Activity action', { action: 'review-lead' })
-        }
-      },
-      {
-        id: '2',
-        type: 'meeting',
-        title: 'Meeting scheduled for tomorrow',
-        description: 'Product demo with Acme Corp at 2:00 PM',
-        timestamp: '5 min ago',
-        status: 'pending',
-        action: {
-          label: 'View',
-          onClick: () => logger.info('Activity action', { action: 'view-meeting' })
-        }
-      },
-      {
-        id: '3',
-        type: 'lead',
-        title: 'Pipeline stage updated',
-        description: 'Lead "John Smith" moved to Proposal stage',
-        timestamp: '8 min ago',
-        status: 'completed'
-      },
-      {
-        id: '4',
-        type: 'chat',
-        title: 'AI assistant responded',
-        description: 'Generated follow-up email for recent inquiry',
-        timestamp: '12 min ago',
-        status: 'completed',
-        action: {
-          label: 'Review',
-          onClick: () => logger.info('Activity action', { action: 'review-response' })
-        }
-      },
-      {
-        id: '5',
-        type: 'task',
-        title: 'Task completed: Follow up call',
-        description: 'Successfully contacted 3 prospects',
-        timestamp: '15 min ago',
-        status: 'completed'
->>>>>>> af311eed
       }
     };
 
