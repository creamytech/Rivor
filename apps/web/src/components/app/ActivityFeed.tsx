"use client";

<<<<<<< HEAD
import { useState, useEffect } from 'react';
import { useRouter } from 'next/navigation';
=======
import { useState } from 'react';
import { useRouter } from 'next/navigation';
import { useQuery } from '@tanstack/react-query';
>>>>>>> f3a316ed
import { Button } from '@/components/ui/button';
import { Badge } from '@/components/ui/badge';
import { GlassCard, GlassCardContent, GlassCardHeader, GlassCardTitle } from '@/components/ui/glass-card';
import { logger } from '@/lib/logger';
import { 
  Activity, 
  Mail, 
  Calendar, 
  UserPlus, 
  MessageSquare,
  ArrowRight,
  Clock,
  CheckCircle,
  AlertCircle
} from 'lucide-react';
import { motion, AnimatePresence } from 'framer-motion';
import { cn } from '@/lib/utils';

interface ActivityItem {
  id: string;
  type: 'email' | 'meeting' | 'lead' | 'chat' | 'task';
  title: string;
  description: string;
  timestamp: string;
  status: 'pending' | 'completed' | 'urgent';
  action?: {
    label: string;
    onClick: () => void;
  };
}

interface ActivityFeedProps {
  className?: string;
}

export default function ActivityFeed({ className = '' }: ActivityFeedProps) {
  const router = useRouter();
<<<<<<< HEAD
  const [activities, setActivities] = useState<ActivityItem[]>([]);
  const [isExpanded, setIsExpanded] = useState(false);

  const getActionForActivity = (activity: ActivityItem) => {
    switch (activity.type) {
      case 'email':
        return { label: 'Open', onClick: () => router.push(`/app/inbox/${activity.id}`) };
      case 'meeting':
        return { label: 'View', onClick: () => router.push('/app/calendar') };
      case 'lead':
        return { label: 'View', onClick: () => router.push(`/app/leads/${activity.id}`) };
      case 'chat':
        return { label: 'Open', onClick: () => router.push('/app/chat') };
      case 'task':
        return { label: 'View', onClick: () => router.push('/app/tasks') };
      default:
        return undefined;
    }
  };

  useEffect(() => {
    const fetchActivities = async () => {
      try {
        const response = await fetch('/api/activity');
        if (!response.ok) throw new Error('Failed to fetch activity');
        const data = await response.json();
        const activityItems: ActivityItem[] = (data.activities || []).map((activity: ActivityItem) => ({
          ...activity,
          action: getActionForActivity(activity)
        }));
        setActivities(activityItems);
      } catch (error) {
        console.error('Error fetching activities', error);
      }
    };

    fetchActivities();
  }, []);
=======
  const [isExpanded, setIsExpanded] = useState(false);

  const { data: fetchedActivities = [] } = useQuery<ActivityItem[]>({
    queryKey: ['activity-feed'],
    queryFn: async () => {
      const res = await fetch('/api/activity');
      if (!res.ok) throw new Error('Failed to fetch activity');
      const data = await res.json();
      return data.activities as ActivityItem[];
    },
    refetchInterval: 30000,
  });

  const activities = fetchedActivities.map(activity => ({
    ...activity,
    action: getActivityAction(activity.type, activity.id),
  }));

  function getActivityAction(type: ActivityItem['type'], id: string) {
    switch (type) {
      case 'email':
        return { label: 'Open', onClick: () => router.push('/app/inbox') };
      case 'meeting':
        return { label: 'View', onClick: () => router.push('/app/calendar') };
      case 'lead':
        return { label: 'View', onClick: () => router.push('/app/pipeline') };
      case 'chat':
        return { label: 'Open', onClick: () => router.push('/app/chat') };
      case 'task':
        return { label: 'View', onClick: () => router.push('/app/tasks') };
      default:
        return undefined;
    }
  }
>>>>>>> f3a316ed

  const getActivityIcon = (type: ActivityItem['type']) => {
    switch (type) {
      case 'email': return <Mail className="h-4 w-4" />;
      case 'meeting': return <Calendar className="h-4 w-4" />;
      case 'lead': return <UserPlus className="h-4 w-4" />;
      case 'chat': return <MessageSquare className="h-4 w-4" />;
      case 'task': return <CheckCircle className="h-4 w-4" />;
      default: return <Activity className="h-4 w-4" />;
    }
  };

  const getActivityColor = (type: ActivityItem['type']) => {
    switch (type) {
      case 'email': return 'bg-blue-100 dark:bg-blue-900/20 text-blue-600';
      case 'meeting': return 'bg-purple-100 dark:bg-purple-900/20 text-purple-600';
      case 'lead': return 'bg-green-100 dark:bg-green-900/20 text-green-600';
      case 'chat': return 'bg-cyan-100 dark:bg-cyan-900/20 text-cyan-600';
      case 'task': return 'bg-orange-100 dark:bg-orange-900/20 text-orange-600';
      default: return 'bg-gray-100 dark:bg-gray-900/20 text-gray-600';
    }
  };

  const getActivityAvatar = (type: ActivityItem['type']) => {
    const colors = ['bg-blue-500', 'bg-purple-500', 'bg-green-500', 'bg-cyan-500', 'bg-orange-500'];
    const initials = ['E', 'M', 'L', 'C', 'T'];
    const index = ['email', 'meeting', 'lead', 'chat', 'task'].indexOf(type);
    return { color: colors[index] || 'bg-gray-500', initial: initials[index] || 'A' };
  };

  const getStatusColor = (status: ActivityItem['status']) => {
    switch (status) {
      case 'urgent': return 'text-red-600 bg-red-100 dark:bg-red-900/20';
      case 'pending': return 'text-yellow-600 bg-yellow-100 dark:bg-yellow-900/20';
      case 'completed': return 'text-green-600 bg-green-100 dark:bg-green-900/20';
      default: return 'text-gray-600 bg-gray-100 dark:bg-gray-900/20';
    }
  };

  const getStatusIcon = (status: ActivityItem['status']) => {
    switch (status) {
      case 'urgent': return <AlertCircle className="h-3 w-3" />;
      case 'pending': return <Clock className="h-3 w-3" />;
      case 'completed': return <CheckCircle className="h-3 w-3" />;
      default: return <Activity className="h-3 w-3" />;
    }
  };

  const displayedActivities = isExpanded ? activities : activities.slice(0, 3);

  return (
    <GlassCard variant="river-flow" intensity="medium" flowDirection="right" className={cn(className)}>
      <GlassCardHeader className="pb-3">
        <div className="flex items-center justify-between">
          <GlassCardTitle className="text-lg font-semibold flex items-center gap-2">
            <Activity className="h-5 w-5 text-blue-600" />
            Live Activity
          </GlassCardTitle>
          <Button
            variant="ghost"
            size="sm"
            onClick={() => setIsExpanded(!isExpanded)}
            className="text-sm"
          >
            {isExpanded ? 'Show Less' : `Show All (${activities.length})`}
          </Button>
        </div>
      </GlassCardHeader>
      <GlassCardContent className="pt-0">
        <div className="space-y-3">
          <AnimatePresence>
            {displayedActivities.map((activity, index) => (
              <motion.div
                key={activity.id}
                initial={{ opacity: 0, y: 10 }}
                animate={{ opacity: 1, y: 0 }}
                exit={{ opacity: 0, y: -10 }}
                transition={{ delay: index * 0.1 }}
                className="flex items-start gap-3 p-3 rounded-lg hover:bg-white/5 transition-colors"
              >
                <div className="flex-shrink-0 mt-1">
                  <div className="relative">
                    {/* Activity icon with colored background */}
                    <div className={`p-2 rounded-lg ${getActivityColor(activity.type)}`}>
                      {getActivityIcon(activity.type)}
                    </div>
                    
                    {/* Small avatar indicator */}
                    <div className={`absolute -top-1 -right-1 w-5 h-5 rounded-full ${getActivityAvatar(activity.type).color} flex items-center justify-center text-white text-xs font-bold border-2 border-white dark:border-slate-800`}>
                      {getActivityAvatar(activity.type).initial}
                    </div>
                  </div>
                </div>
                
                <div className="flex-1 min-w-0">
                  <div className="flex items-start justify-between gap-2">
                    <div className="flex-1">
                      <h4 className="font-medium text-sm leading-tight text-slate-900 dark:text-slate-100">
                        {activity.title}
                      </h4>
                      <p className="text-xs text-slate-600 dark:text-slate-400 mt-1">
                        {activity.description}
                      </p>
                      <div className="flex items-center gap-2 mt-2">
                        <Badge 
                          variant="secondary" 
                          className={`text-xs ${getStatusColor(activity.status)}`}
                        >
                          {getStatusIcon(activity.status)}
                          <span className="ml-1 capitalize">{activity.status}</span>
                        </Badge>
                        <span className="text-xs text-slate-500 dark:text-slate-400">
                          {activity.timestamp}
                        </span>
                      </div>
                    </div>
                    
                    {activity.action && (
                      <Button
                        variant="ghost"
                        size="sm"
                        onClick={activity.action.onClick}
                        className="text-xs h-7 px-2"
                      >
                        {activity.action.label}
                        <ArrowRight className="h-3 w-3 ml-1" />
                      </Button>
                    )}
                  </div>
                </div>
              </motion.div>
            ))}
          </AnimatePresence>
        </div>
        
        {!isExpanded && activities.length > 3 && (
          <div className="mt-3 pt-3 border-t border-white/20">
            <Button
              variant="ghost"
              size="sm"
              onClick={() => setIsExpanded(true)}
              className="w-full text-sm"
            >
              View {activities.length - 3} more activities
            </Button>
          </div>
        )}
      </GlassCardContent>
    </GlassCard>
  );
}<|MERGE_RESOLUTION|>--- conflicted
+++ resolved
@@ -1,13 +1,8 @@
 "use client";
 
-<<<<<<< HEAD
-import { useState, useEffect } from 'react';
-import { useRouter } from 'next/navigation';
-=======
 import { useState } from 'react';
 import { useRouter } from 'next/navigation';
 import { useQuery } from '@tanstack/react-query';
->>>>>>> f3a316ed
 import { Button } from '@/components/ui/button';
 import { Badge } from '@/components/ui/badge';
 import { GlassCard, GlassCardContent, GlassCardHeader, GlassCardTitle } from '@/components/ui/glass-card';
@@ -45,46 +40,6 @@
 
 export default function ActivityFeed({ className = '' }: ActivityFeedProps) {
   const router = useRouter();
-<<<<<<< HEAD
-  const [activities, setActivities] = useState<ActivityItem[]>([]);
-  const [isExpanded, setIsExpanded] = useState(false);
-
-  const getActionForActivity = (activity: ActivityItem) => {
-    switch (activity.type) {
-      case 'email':
-        return { label: 'Open', onClick: () => router.push(`/app/inbox/${activity.id}`) };
-      case 'meeting':
-        return { label: 'View', onClick: () => router.push('/app/calendar') };
-      case 'lead':
-        return { label: 'View', onClick: () => router.push(`/app/leads/${activity.id}`) };
-      case 'chat':
-        return { label: 'Open', onClick: () => router.push('/app/chat') };
-      case 'task':
-        return { label: 'View', onClick: () => router.push('/app/tasks') };
-      default:
-        return undefined;
-    }
-  };
-
-  useEffect(() => {
-    const fetchActivities = async () => {
-      try {
-        const response = await fetch('/api/activity');
-        if (!response.ok) throw new Error('Failed to fetch activity');
-        const data = await response.json();
-        const activityItems: ActivityItem[] = (data.activities || []).map((activity: ActivityItem) => ({
-          ...activity,
-          action: getActionForActivity(activity)
-        }));
-        setActivities(activityItems);
-      } catch (error) {
-        console.error('Error fetching activities', error);
-      }
-    };
-
-    fetchActivities();
-  }, []);
-=======
   const [isExpanded, setIsExpanded] = useState(false);
 
   const { data: fetchedActivities = [] } = useQuery<ActivityItem[]>({
@@ -119,7 +74,6 @@
         return undefined;
     }
   }
->>>>>>> f3a316ed
 
   const getActivityIcon = (type: ActivityItem['type']) => {
     switch (type) {
