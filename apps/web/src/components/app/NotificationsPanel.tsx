--- conflicted
+++ resolved
@@ -1,12 +1,7 @@
 "use client";
 
-<<<<<<< HEAD
-import { useState, useEffect, useCallback } from 'react';
-import { useRouter } from "next/navigation";
-=======
 import { useState, useEffect } from 'react';
 import { useRouter } from 'next/navigation';
->>>>>>> 8a0a81d2
 import { motion, AnimatePresence } from 'framer-motion';
 import { Button } from '@/components/ui/button';
 import { Badge } from '@/components/ui/badge';
@@ -47,47 +42,8 @@
   const router = useRouter();
   const [notifications, setNotifications] = useState<Notification[]>([]);
   const [filter, setFilter] = useState<'all' | 'unread' | 'high'>('all');
-  const router = useRouter();
-
-<<<<<<< HEAD
+
   useEffect(() => {
-<<<<<<< HEAD
-    const fetchNotifications = async () => {
-      try {
-        const res = await fetch('/api/notifications');
-        if (res.ok) {
-          const data = await res.json();
-          setNotifications(
-            data.notifications.map((n: any) => ({
-              ...n,
-              timestamp: new Date(n.timestamp),
-            }))
-          );
-        }
-      } catch (err) {
-        console.error('Failed to fetch notifications', err);
-      }
-    };
-
-    fetchNotifications();
-
-    const es = new EventSource('/api/notifications/stream');
-    es.onmessage = (e) => {
-      try {
-        const data = JSON.parse(e.data);
-        setNotifications((prev) => [
-          { ...data, timestamp: new Date(data.timestamp) },
-          ...prev,
-        ]);
-      } catch (error) {
-        console.error('Failed to parse notification', error);
-      }
-    };
-
-    return () => {
-      es.close();
-    };
-=======
     const loadNotifications = async () => {
       try {
         const res = await fetch('/api/notifications');
@@ -101,7 +57,6 @@
     };
 
     loadNotifications();
->>>>>>> 8a0a81d2
   }, []);
 
   const getNotificationIcon = (type: Notification['type']) => {
@@ -159,26 +114,6 @@
   const unreadCount = notifications.filter(n => !n.isRead).length;
   const highPriorityCount = notifications.filter(n => n.priority === 'high' && !n.isRead).length;
 
-<<<<<<< HEAD
-  const markAsRead = async (id: string) => {
-    try {
-      await fetch(`/api/notifications/${id}/read`, { method: 'PATCH' });
-      setNotifications((prev) =>
-        prev.map((n) => (n.id === id ? { ...n, isRead: true } : n))
-      );
-    } catch (err) {
-      console.error('Failed to mark notification as read', err);
-    }
-  };
-
-  const markAllAsRead = async () => {
-    try {
-      await fetch('/api/notifications/read', { method: 'PATCH' });
-      setNotifications((prev) => prev.map((n) => ({ ...n, isRead: true })));
-    } catch (err) {
-      console.error('Failed to mark all notifications as read', err);
-    }
-=======
   const updateReadStatus = async (id: string, isRead: boolean) => {
     setNotifications(prev => prev.map(n => n.id === id ? { ...n, isRead } : n));
     try {
@@ -209,7 +144,6 @@
         }).catch(err => console.error('Failed to update notification', err));
       }
     });
->>>>>>> 8a0a81d2
   };
 
   return (
@@ -339,12 +273,7 @@
                                 size="sm"
                                 onClick={(e) => {
                                   e.stopPropagation();
-<<<<<<< HEAD
-                                  markAsRead(notification.id);
-                                  notification.action?.onClick();
-=======
                                   router.push(notification.action.href);
->>>>>>> 8a0a81d2
                                 }}
                                 className="text-xs h-7 px-2"
                               >
