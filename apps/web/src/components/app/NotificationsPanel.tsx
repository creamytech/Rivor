"use client";

import { useState, useEffect, useCallback } from 'react';
import { useRouter } from "next/navigation";
import { motion, AnimatePresence } from 'framer-motion';
import { Button } from '@/components/ui/button';
import { Badge } from '@/components/ui/badge';
import { ScrollArea } from '@/components/ui/scroll-area';
<<<<<<< HEAD
import { logger } from '@/lib/logger';
import { 
  Bell, 
  X, 
  Mail, 
  Calendar, 
  UserPlus, 
  MessageSquare,
=======
import {
  Bell,
  X,
  Mail,
  Calendar,
  UserPlus,
>>>>>>> b617dba6
  CheckCircle,
  Settings,
  Zap,
  ArrowRight
} from 'lucide-react';

interface Notification {
  id: string;
  type: 'email' | 'meeting' | 'lead' | 'system' | 'integration' | 'task';
  title: string;
  message: string;
  timestamp: Date;
  isRead: boolean;
  priority: 'low' | 'medium' | 'high';
  entityId?: string;
  action?: {
    label: string;
    onClick: () => void;
  };
}

interface NotificationsPanelProps {
  isOpen: boolean;
  onClose: () => void;
}

export default function NotificationsPanel({ isOpen, onClose }: NotificationsPanelProps) {
  const router = useRouter();
  const [notifications, setNotifications] = useState<Notification[]>([]);
  const [filter, setFilter] = useState<'all' | 'unread' | 'high'>('all');

  const createAction = useCallback((n: any) => {
    switch (n.type) {
      case 'lead':
        return {
          label: 'View Lead',
<<<<<<< HEAD
          onClick: () => logger.info('Notification action', { action: 'view-lead' })
        }
      },
      {
        id: '2',
        type: 'email',
        title: 'Email Integration Connected',
        message: 'Gmail integration successfully connected. Syncing emails and detecting leads.',
        timestamp: new Date(Date.now() - 5 * 60 * 1000), // 5 minutes ago
        isRead: false,
        priority: 'medium',
        action: {
          label: 'View Settings',
          onClick: () => logger.info('Notification action', { action: 'view-settings' })
        }
      },
      {
        id: '3',
        type: 'meeting',
        title: 'Meeting Scheduled',
        message: 'Product demo with Acme Corp scheduled for tomorrow at 2:00 PM.',
        timestamp: new Date(Date.now() - 10 * 60 * 1000), // 10 minutes ago
        isRead: true,
        priority: 'medium',
        action: {
          label: 'View Calendar',
          onClick: () => logger.info('Notification action', { action: 'view-calendar' })
        }
      },
      {
        id: '4',
        type: 'system',
        title: 'System Update',
        message: 'New features available: AI-powered email drafting and advanced analytics.',
        timestamp: new Date(Date.now() - 30 * 60 * 1000), // 30 minutes ago
        isRead: true,
        priority: 'low'
      },
      {
        id: '5',
        type: 'task',
        title: 'Task Completed',
        message: 'Follow-up call with John Smith completed successfully.',
        timestamp: new Date(Date.now() - 45 * 60 * 1000), // 45 minutes ago
        isRead: true,
        priority: 'low'
      },
      {
        id: '6',
        type: 'integration',
        title: 'Calendar Sync Issue',
        message: 'Calendar sync temporarily paused. Will resume automatically.',
        timestamp: new Date(Date.now() - 60 * 60 * 1000), // 1 hour ago
        isRead: false,
        priority: 'medium',
        action: {
          label: 'Fix Now',
          onClick: () => logger.info('Notification action', { action: 'fix-integration' })
        }
=======
          onClick: () => router.push(`/app/pipeline/leads/${n.entityId || ''}`)
        };
      case 'email':
      case 'integration':
      case 'system':
        return {
          label: 'View Settings',
          onClick: () => router.push('/app/settings')
        };
      case 'meeting':
        return {
          label: 'View Calendar',
          onClick: () => router.push('/app/calendar')
        };
      default:
        return undefined;
    }
  }, [router]);

  useEffect(() => {
    const fetchNotifications = async () => {
      try {
        const res = await fetch('/api/notifications');
        if (!res.ok) throw new Error('Failed to fetch notifications');
        const data = await res.json();
        const mapped = data.map((n: any) => ({
          ...n,
          timestamp: new Date(n.timestamp),
          action: createAction(n)
        }));
        setNotifications(mapped);
      } catch (error) {
        console.error('Failed to fetch notifications:', error);
>>>>>>> b617dba6
      }
    };

    fetchNotifications();
  }, [createAction]);

  const getNotificationIcon = (type: Notification['type']) => {
    switch (type) {
      case 'email': return <Mail className="h-4 w-4" />;
      case 'meeting': return <Calendar className="h-4 w-4" />;
      case 'lead': return <UserPlus className="h-4 w-4" />;
      case 'system': return <Settings className="h-4 w-4" />;
      case 'integration': return <Zap className="h-4 w-4" />;
      case 'task': return <CheckCircle className="h-4 w-4" />;
      default: return <Bell className="h-4 w-4" />;
    }
  };

  const getNotificationColor = (type: Notification['type']) => {
    switch (type) {
      case 'email': return 'bg-blue-100 dark:bg-blue-900/20 text-blue-600';
      case 'meeting': return 'bg-purple-100 dark:bg-purple-900/20 text-purple-600';
      case 'lead': return 'bg-green-100 dark:bg-green-900/20 text-green-600';
      case 'system': return 'bg-gray-100 dark:bg-gray-900/20 text-gray-600';
      case 'integration': return 'bg-orange-100 dark:bg-orange-900/20 text-orange-600';
      case 'task': return 'bg-cyan-100 dark:bg-cyan-900/20 text-cyan-600';
      default: return 'bg-gray-100 dark:bg-gray-900/20 text-gray-600';
    }
  };

  const getPriorityColor = (priority: Notification['priority']) => {
    switch (priority) {
      case 'high': return 'bg-red-500';
      case 'medium': return 'bg-yellow-500';
      case 'low': return 'bg-green-500';
      default: return 'bg-gray-500';
    }
  };

  const formatTimestamp = (timestamp: Date) => {
    const now = new Date();
    const diff = now.getTime() - timestamp.getTime();
    const minutes = Math.floor(diff / (1000 * 60));
    const hours = Math.floor(diff / (1000 * 60 * 60));
    const days = Math.floor(diff / (1000 * 60 * 60 * 24));

    if (minutes < 1) return 'Just now';
    if (minutes < 60) return `${minutes}m ago`;
    if (hours < 24) return `${hours}h ago`;
    return `${days}d ago`;
  };

  const filteredNotifications = notifications.filter(notification => {
    if (filter === 'unread') return !notification.isRead;
    if (filter === 'high') return notification.priority === 'high';
    return true;
  });

  const unreadCount = notifications.filter(n => !n.isRead).length;
  const highPriorityCount = notifications.filter(n => n.priority === 'high' && !n.isRead).length;

  const markAsRead = async (id: string) => {
    setNotifications(prev =>
      prev.map(n => n.id === id ? { ...n, isRead: true } : n)
    );
    try {
      await fetch(`/api/notifications/${id}/read`, { method: 'POST' });
    } catch (error) {
      console.error('Failed to persist read state:', error);
    }
  };

  const markAllAsRead = async () => {
    const unread = notifications.filter(n => !n.isRead);
    setNotifications(prev => prev.map(n => ({ ...n, isRead: true })));
    try {
      await Promise.all(
        unread.map(n => fetch(`/api/notifications/${n.id}/read`, { method: 'POST' }))
      );
    } catch (error) {
      console.error('Failed to mark all as read:', error);
    }
  };

  return (
    <AnimatePresence>
      {isOpen && (
        <motion.div
          initial={{ opacity: 0, scale: 0.95 }}
          animate={{ opacity: 1, scale: 1 }}
          exit={{ opacity: 0, scale: 0.95 }}
          className="fixed top-16 right-4 z-50 w-96 max-h-[600px] bg-white dark:bg-slate-900 rounded-lg shadow-2xl border border-slate-200 dark:border-slate-700 overflow-hidden"
        >
          {/* Header */}
          <div className="flex items-center justify-between p-4 border-b border-slate-200 dark:border-slate-700">
            <div className="flex items-center gap-3">
              <div className="relative">
                <Bell className="h-5 w-5 text-slate-600 dark:text-slate-400" />
                {unreadCount > 0 && (
                  <Badge 
                    variant="destructive" 
                    className="absolute -top-2 -right-2 h-5 w-5 rounded-full p-0 flex items-center justify-center text-xs"
                  >
                    {unreadCount}
                  </Badge>
                )}
              </div>
              <div>
                <h3 className="font-semibold text-slate-900 dark:text-slate-100">Notifications</h3>
                <p className="text-sm text-slate-600 dark:text-slate-400">
                  {unreadCount} unread, {highPriorityCount} high priority
                </p>
              </div>
            </div>
            <div className="flex items-center gap-2">
              <Button
                variant="ghost"
                size="sm"
                onClick={markAllAsRead}
                className="text-xs"
              >
                Mark all read
              </Button>
              <Button variant="ghost" size="icon" onClick={onClose}>
                <X className="h-4 w-4" />
              </Button>
            </div>
          </div>

          {/* Filters */}
          <div className="flex gap-1 p-2 border-b border-slate-200 dark:border-slate-700">
            {[
              { key: 'all', label: 'All', count: notifications.length },
              { key: 'unread', label: 'Unread', count: unreadCount },
              { key: 'high', label: 'High Priority', count: highPriorityCount }
            ].map(({ key, label, count }) => (
              <button
                key={key}
                onClick={() => setFilter(key as any)}
                className={`px-3 py-1 rounded-md text-xs font-medium transition-colors ${
                  filter === key
                    ? 'bg-blue-100 dark:bg-blue-900/20 text-blue-600'
                    : 'text-slate-600 dark:text-slate-400 hover:bg-slate-100 dark:hover:bg-slate-800'
                }`}
              >
                {label} ({count})
              </button>
            ))}
          </div>

          {/* Notifications List */}
          <ScrollArea className="max-h-[400px]">
            <div className="p-2">
              {filteredNotifications.length === 0 ? (
                <div className="text-center py-8">
                  <Bell className="h-12 w-12 text-slate-400 mx-auto mb-3" />
                  <p className="text-slate-600 dark:text-slate-400">No notifications</p>
                </div>
              ) : (
                <div className="space-y-2">
                  {filteredNotifications.map((notification) => (
                    <motion.div
                      key={notification.id}
                      initial={{ opacity: 0, y: 10 }}
                      animate={{ opacity: 1, y: 0 }}
                      className={`p-3 rounded-lg border transition-all cursor-pointer ${
                        notification.isRead
                          ? 'bg-slate-50 dark:bg-slate-800/50 border-slate-200 dark:border-slate-700'
                          : 'bg-white dark:bg-slate-800 border-blue-200 dark:border-blue-800 shadow-sm'
                      }`}
                      onClick={() => markAsRead(notification.id)}
                    >
                      <div className="flex items-start gap-3">
                        <div className="relative">
                          <div className={`p-2 rounded-lg ${getNotificationColor(notification.type)}`}>
                            {getNotificationIcon(notification.type)}
                          </div>
                          <div className={`absolute -top-1 -right-1 w-3 h-3 rounded-full ${getPriorityColor(notification.priority)}`} />
                        </div>
                        
                        <div className="flex-1 min-w-0">
                          <div className="flex items-start justify-between gap-2">
                            <div className="flex-1">
                              <h4 className={`font-medium text-sm leading-tight ${
                                notification.isRead 
                                  ? 'text-slate-600 dark:text-slate-400' 
                                  : 'text-slate-900 dark:text-slate-100'
                              }`}>
                                {notification.title}
                              </h4>
                              <p className="text-xs text-slate-600 dark:text-slate-400 mt-1">
                                {notification.message}
                              </p>
                              <div className="flex items-center gap-2 mt-2">
                                <span className="text-xs text-slate-500 dark:text-slate-400">
                                  {formatTimestamp(notification.timestamp)}
                                </span>
                                {notification.priority === 'high' && (
                                  <Badge variant="destructive" className="text-xs px-1.5 py-0.5">
                                    High Priority
                                  </Badge>
                                )}
                              </div>
                            </div>
                            
                            {notification.action && (
                              <Button
                                variant="ghost"
                                size="sm"
                                onClick={(e) => {
                                  e.stopPropagation();
                                  markAsRead(notification.id);
                                  notification.action?.onClick();
                                }}
                                className="text-xs h-7 px-2"
                              >
                                {notification.action.label}
                                <ArrowRight className="h-3 w-3 ml-1" />
                              </Button>
                            )}
                          </div>
                        </div>
                      </div>
                    </motion.div>
                  ))}
                </div>
              )}
            </div>
          </ScrollArea>

          {/* Footer */}
          <div className="p-3 border-t border-slate-200 dark:border-slate-700 bg-slate-50 dark:bg-slate-800/50">
            <Button
              variant="ghost"
              size="sm"
              onClick={() => window.location.href = '/app/notifications'}
              className="w-full text-sm"
            >
              View All Notifications
            </Button>
          </div>
        </motion.div>
      )}
    </AnimatePresence>
  );
}<|MERGE_RESOLUTION|>--- conflicted
+++ resolved
@@ -6,23 +6,12 @@
 import { Button } from '@/components/ui/button';
 import { Badge } from '@/components/ui/badge';
 import { ScrollArea } from '@/components/ui/scroll-area';
-<<<<<<< HEAD
-import { logger } from '@/lib/logger';
-import { 
-  Bell, 
-  X, 
-  Mail, 
-  Calendar, 
-  UserPlus, 
-  MessageSquare,
-=======
 import {
   Bell,
   X,
   Mail,
   Calendar,
   UserPlus,
->>>>>>> b617dba6
   CheckCircle,
   Settings,
   Zap,
@@ -59,67 +48,6 @@
       case 'lead':
         return {
           label: 'View Lead',
-<<<<<<< HEAD
-          onClick: () => logger.info('Notification action', { action: 'view-lead' })
-        }
-      },
-      {
-        id: '2',
-        type: 'email',
-        title: 'Email Integration Connected',
-        message: 'Gmail integration successfully connected. Syncing emails and detecting leads.',
-        timestamp: new Date(Date.now() - 5 * 60 * 1000), // 5 minutes ago
-        isRead: false,
-        priority: 'medium',
-        action: {
-          label: 'View Settings',
-          onClick: () => logger.info('Notification action', { action: 'view-settings' })
-        }
-      },
-      {
-        id: '3',
-        type: 'meeting',
-        title: 'Meeting Scheduled',
-        message: 'Product demo with Acme Corp scheduled for tomorrow at 2:00 PM.',
-        timestamp: new Date(Date.now() - 10 * 60 * 1000), // 10 minutes ago
-        isRead: true,
-        priority: 'medium',
-        action: {
-          label: 'View Calendar',
-          onClick: () => logger.info('Notification action', { action: 'view-calendar' })
-        }
-      },
-      {
-        id: '4',
-        type: 'system',
-        title: 'System Update',
-        message: 'New features available: AI-powered email drafting and advanced analytics.',
-        timestamp: new Date(Date.now() - 30 * 60 * 1000), // 30 minutes ago
-        isRead: true,
-        priority: 'low'
-      },
-      {
-        id: '5',
-        type: 'task',
-        title: 'Task Completed',
-        message: 'Follow-up call with John Smith completed successfully.',
-        timestamp: new Date(Date.now() - 45 * 60 * 1000), // 45 minutes ago
-        isRead: true,
-        priority: 'low'
-      },
-      {
-        id: '6',
-        type: 'integration',
-        title: 'Calendar Sync Issue',
-        message: 'Calendar sync temporarily paused. Will resume automatically.',
-        timestamp: new Date(Date.now() - 60 * 60 * 1000), // 1 hour ago
-        isRead: false,
-        priority: 'medium',
-        action: {
-          label: 'Fix Now',
-          onClick: () => logger.info('Notification action', { action: 'fix-integration' })
-        }
-=======
           onClick: () => router.push(`/app/pipeline/leads/${n.entityId || ''}`)
         };
       case 'email':
@@ -153,7 +81,6 @@
         setNotifications(mapped);
       } catch (error) {
         console.error('Failed to fetch notifications:', error);
->>>>>>> b617dba6
       }
     };
 
