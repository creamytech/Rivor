"use client";

import { useState, useEffect } from 'react';
import { motion, AnimatePresence } from 'framer-motion';
import { Button } from '@/components/ui/button';
import { Input } from '@/components/ui/input';
import { ScrollArea } from '@/components/ui/scroll-area';
import {
  Search,
  Plus,
  Mail,
  Calendar,
  UserPlus,
  MessageSquare,
  Settings,
  Zap,
  FileText,
  BarChart3,
  Users,
  Clock,
  Star,
  ArrowRight
} from 'lucide-react';
import { logger } from '@/lib/logger';

export const createTask = () => {
  window.location.href = '/app/tasks/create';
};

export const openChatAgent = () => {
  window.dispatchEvent(new Event('chat-agent:open'));
};

interface QuickAction {
  id: string;
  title: string;
  description: string;
  icon: React.ReactNode;
  shortcut?: string;
  category: 'create' | 'navigate' | 'tools';
  action: () => void;
}

interface QuickActionsMenuProps {
  isOpen: boolean;
  onClose: () => void;
}

export default function QuickActionsMenu({ isOpen, onClose }: QuickActionsMenuProps) {
  const [searchQuery, setSearchQuery] = useState('');
  const [selectedIndex, setSelectedIndex] = useState(0);

  const quickActions: QuickAction[] = [
    // Create Actions
    {
      id: 'new-lead',
      title: 'Create New Lead',
      description: 'Add a new lead to your pipeline',
      icon: <UserPlus className="h-4 w-4" />,
      shortcut: '⌘L',
      category: 'create',
      action: () => window.location.href = '/app/pipeline/create'
    },
    {
      id: 'compose-email',
      title: 'Compose Email',
      description: 'Write and send a new email',
      icon: <Mail className="h-4 w-4" />,
      shortcut: '⌘E',
      category: 'create',
      action: () => window.location.href = '/app/inbox/compose'
    },
    {
      id: 'schedule-meeting',
      title: 'Schedule Meeting',
      description: 'Create a new calendar event',
      icon: <Calendar className="h-4 w-4" />,
      shortcut: '⌘M',
      category: 'create',
      action: () => window.location.href = '/app/calendar/create'
    },
    {
      id: 'new-task',
      title: 'Create Task',
      description: 'Add a new task to your list',
      icon: <Clock className="h-4 w-4" />,
      shortcut: '⌘T',
      category: 'create',
<<<<<<< HEAD
      action: () => logger.info('Quick menu action', { action: 'create-task' })
=======
      action: createTask
>>>>>>> 85ce2a4b
    },

    // Navigate Actions
    {
      id: 'dashboard',
      title: 'Go to Dashboard',
      description: 'Return to the main dashboard',
      icon: <BarChart3 className="h-4 w-4" />,
      shortcut: '⌘D',
      category: 'navigate',
      action: () => window.location.href = '/app'
    },
    {
      id: 'inbox',
      title: 'Open Inbox',
      description: 'View your email inbox',
      icon: <Mail className="h-4 w-4" />,
      shortcut: '⌘I',
      category: 'navigate',
      action: () => window.location.href = '/app/inbox'
    },
    {
      id: 'pipeline',
      title: 'View Pipeline',
      description: 'See your sales pipeline',
      icon: <Users className="h-4 w-4" />,
      shortcut: '⌘P',
      category: 'navigate',
      action: () => window.location.href = '/app/pipeline'
    },
    {
      id: 'calendar',
      title: 'Open Calendar',
      description: 'View your calendar',
      icon: <Calendar className="h-4 w-4" />,
      shortcut: '⌘C',
      category: 'navigate',
      action: () => window.location.href = '/app/calendar'
    },

    // Tools Actions
    {
      id: 'settings',
      title: 'Open Settings',
      description: 'Configure your account',
      icon: <Settings className="h-4 w-4" />,
      shortcut: '⌘,',
      category: 'tools',
      action: () => window.location.href = '/app/settings'
    },
    {
      id: 'integrations',
      title: 'Manage Integrations',
      description: 'Connect external services',
      icon: <Zap className="h-4 w-4" />,
      shortcut: '⌘J',
      category: 'tools',
      action: () => window.location.href = '/app/settings/integrations'
    },
    {
      id: 'reports',
      title: 'View Reports',
      description: 'Analytics and insights',
      icon: <FileText className="h-4 w-4" />,
      shortcut: '⌘R',
      category: 'tools',
      action: () => window.location.href = '/app/analytics'
    },
    {
      id: 'chat',
      title: 'AI Chat Assistant',
      description: 'Get help and insights',
      icon: <MessageSquare className="h-4 w-4" />,
      shortcut: '⌘H',
      category: 'tools',
<<<<<<< HEAD
      action: () => logger.info('Quick menu action', { action: 'open-chat-assistant' })
=======
      action: openChatAgent
>>>>>>> 85ce2a4b
    }
  ];

  const filteredActions = quickActions.filter(action =>
    action.title.toLowerCase().includes(searchQuery.toLowerCase()) ||
    action.description.toLowerCase().includes(searchQuery.toLowerCase())
  );

  useEffect(() => {
    setSelectedIndex(0);
  }, [searchQuery]);

  useEffect(() => {
    const handleKeyDown = (e: KeyboardEvent) => {
      if (!isOpen) return;

      switch (e.key) {
        case 'ArrowDown':
          e.preventDefault();
          setSelectedIndex(prev => 
            prev < filteredActions.length - 1 ? prev + 1 : 0
          );
          break;
        case 'ArrowUp':
          e.preventDefault();
          setSelectedIndex(prev => 
            prev > 0 ? prev - 1 : filteredActions.length - 1
          );
          break;
        case 'Enter':
          e.preventDefault();
          if (filteredActions[selectedIndex]) {
            filteredActions[selectedIndex].action();
            onClose();
          }
          break;
        case 'Escape':
          e.preventDefault();
          onClose();
          break;
      }
    };

    document.addEventListener('keydown', handleKeyDown);
    return () => document.removeEventListener('keydown', handleKeyDown);
  }, [isOpen, selectedIndex, filteredActions, onClose]);

  const groupedActions = {
    create: filteredActions.filter(a => a.category === 'create'),
    navigate: filteredActions.filter(a => a.category === 'navigate'),
    tools: filteredActions.filter(a => a.category === 'tools')
  };

  return (
    <AnimatePresence>
      {isOpen && (
        <motion.div
          initial={{ opacity: 0, scale: 0.95 }}
          animate={{ opacity: 1, scale: 1 }}
          exit={{ opacity: 0, scale: 0.95 }}
          className="fixed inset-0 z-50 flex items-center justify-center bg-black/50 backdrop-blur-sm"
          onClick={onClose}
        >
          <motion.div
            initial={{ y: 20, opacity: 0 }}
            animate={{ y: 0, opacity: 1 }}
            exit={{ y: 20, opacity: 0 }}
            className="relative w-full max-w-2xl bg-white dark:bg-slate-900 rounded-lg shadow-2xl border border-slate-200 dark:border-slate-700 overflow-hidden"
            onClick={(e) => e.stopPropagation()}
          >
            {/* Header */}
            <div className="p-4 border-b border-slate-200 dark:border-slate-700">
              <div className="relative">
                <Search className="absolute left-3 top-1/2 transform -translate-y-1/2 h-4 w-4 text-slate-400" />
                <Input
                  value={searchQuery}
                  onChange={(e) => setSearchQuery(e.target.value)}
                  placeholder="Search actions or type a command..."
                  className="pl-10 pr-4"
                  autoFocus
                />
              </div>
            </div>

            {/* Actions List */}
            <ScrollArea className="max-h-[400px]">
              <div className="p-2">
                {Object.entries(groupedActions).map(([category, actions]) => {
                  if (actions.length === 0) return null;
                  
                  return (
                    <div key={category} className="mb-4">
                      <h3 className="text-xs font-semibold text-slate-500 dark:text-slate-400 uppercase tracking-wider px-2 mb-2">
                        {category}
                      </h3>
                      <div className="space-y-1">
                        {actions.map((action, index) => {
                          const globalIndex = filteredActions.indexOf(action);
                          const isSelected = globalIndex === selectedIndex;
                          
                          return (
                            <motion.button
                              key={action.id}
                              onClick={() => {
                                action.action();
                                onClose();
                              }}
                              className={`w-full flex items-center gap-3 p-3 rounded-lg text-left transition-all ${
                                isSelected
                                  ? 'bg-blue-50 dark:bg-blue-900/20 border-blue-200 dark:border-blue-800'
                                  : 'hover:bg-slate-50 dark:hover:bg-slate-800 border-transparent'
                              } border`}
                            >
                              <div className="text-slate-600 dark:text-slate-400">
                                {action.icon}
                              </div>
                              <div className="flex-1 min-w-0">
                                <div className="font-medium text-sm text-slate-900 dark:text-slate-100">
                                  {action.title}
                                </div>
                                <div className="text-xs text-slate-600 dark:text-slate-400">
                                  {action.description}
                                </div>
                              </div>
                              {action.shortcut && (
                                <div className="text-xs text-slate-400 dark:text-slate-500 bg-slate-100 dark:bg-slate-800 px-2 py-1 rounded">
                                  {action.shortcut}
                                </div>
                              )}
                              {isSelected && (
                                <ArrowRight className="h-4 w-4 text-blue-500" />
                              )}
                            </motion.button>
                          );
                        })}
                      </div>
                    </div>
                  );
                })}

                {filteredActions.length === 0 && (
                  <div className="text-center py-8">
                    <Search className="h-12 w-12 text-slate-400 mx-auto mb-3" />
                    <p className="text-slate-600 dark:text-slate-400">No actions found</p>
                  </div>
                )}
              </div>
            </ScrollArea>

            {/* Footer */}
            <div className="p-3 border-t border-slate-200 dark:border-slate-700 bg-slate-50 dark:bg-slate-800/50">
              <div className="flex items-center justify-between text-xs text-slate-500 dark:text-slate-400">
                <div className="flex items-center gap-4">
                  <span>↑↓ Navigate</span>
                  <span>↵ Select</span>
                  <span>Esc Close</span>
                </div>
                <span>{filteredActions.length} actions</span>
              </div>
            </div>
          </motion.div>
        </motion.div>
      )}
    </AnimatePresence>
  );
}<|MERGE_RESOLUTION|>--- conflicted
+++ resolved
@@ -86,11 +86,7 @@
       icon: <Clock className="h-4 w-4" />,
       shortcut: '⌘T',
       category: 'create',
-<<<<<<< HEAD
-      action: () => logger.info('Quick menu action', { action: 'create-task' })
-=======
       action: createTask
->>>>>>> 85ce2a4b
     },
 
     // Navigate Actions
@@ -166,11 +162,7 @@
       icon: <MessageSquare className="h-4 w-4" />,
       shortcut: '⌘H',
       category: 'tools',
-<<<<<<< HEAD
-      action: () => logger.info('Quick menu action', { action: 'open-chat-assistant' })
-=======
       action: openChatAgent
->>>>>>> 85ce2a4b
     }
   ];
 
