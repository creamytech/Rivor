generator client {
  provider = "prisma-client-js"
}

datasource db {
  provider = "postgresql"
  url      = env("DATABASE_URL")
}

model User {
  id            String         @id @default(cuid())
  email         String         @unique
  emailVerified DateTime?
  name          String?
  image         String?
  timezone      String         @default("America/New_York")
  createdAt     DateTime       @default(now())
  updatedAt     DateTime       @updatedAt
  accounts      Account[]
  emailAccounts EmailAccount[] @relation("UserEmailAccounts")
  oauthAccounts OAuthAccount[]
  orgMembers    OrgMember[]
  sessions      Session[]
}

model Account {
  id                String   @id @default(cuid())
  userId            String
  type              String
  provider          String
  providerAccountId String
  refresh_token_enc Bytes?
  access_token_enc  Bytes?
  expires_at        Int?
  token_type        String?
  scope             String?
  id_token_enc      Bytes?
  session_state     String?
  createdAt         DateTime @default(now())
  updatedAt         DateTime @updatedAt
  user              User     @relation(fields: [userId], references: [id], onDelete: Cascade)

  @@unique([provider, providerAccountId])
}

model Session {
  id           String   @id @default(cuid())
  sessionToken String   @unique
  userId       String
  expires      DateTime
  createdAt    DateTime @default(now())
  updatedAt    DateTime @updatedAt
  user         User     @relation(fields: [userId], references: [id], onDelete: Cascade)
}

model VerificationToken {
  identifier String
  token      String   @unique
  expires    DateTime
  createdAt  DateTime @default(now())

  @@unique([identifier, token])
}

model Org {
  id                   String                @id @default(cuid())
  name                 String
  slug                 String?
  ownerUserId          String?
  brandName            String                @default("Rivor")
  encryptedDekBlob     Bytes
  dekVersion           Int                   @default(1)
  ephemeralMode        Boolean               @default(false)
  retentionDays        Int                   @default(90)
  createdAt            DateTime              @default(now())
  updatedAt            DateTime              @updatedAt
  audits               AuditLog[]
  calendarAccounts     CalendarAccount[]
  calendarEvents       CalendarEvent[]
  contacts             Contact[]
  emailAccounts        EmailAccount[]
  messages             EmailMessage[]
  threads              EmailThread[]
  leads                Lead[]
  members              OrgMember[]
  pipelineStages       PipelineStage[]
  pushNotificationLogs PushNotificationLog[]
  secureTokens         SecureToken[]         @relation("OrgSecureTokens")
  stripeCustomers      StripeCustomer[]
  subscriptions        Subscription[]
  tasks                Task[]
  webhookSubscriptions WebhookSubscription[]
}

model OrgMember {
  id            String   @id @default(cuid())
  orgId         String
  userId        String
  role          String   @default("member")
  createdAt     DateTime @default(now())
  updatedAt     DateTime @updatedAt
  assignedLeads Lead[]   @relation("LeadAssignments")
  org           Org      @relation(fields: [orgId], references: [id], onDelete: Cascade)
  user          User     @relation(fields: [userId], references: [id], onDelete: Cascade)
  assignedTasks Task[]   @relation("TaskAssignments")

  @@unique([orgId, userId])
}

model OAuthAccount {
  id           String    @id @default(cuid())
  userId       String
  provider     String
  providerId   String
  accessToken  Bytes
  refreshToken Bytes
  scope        String?
  expiresAt    DateTime?
  createdAt    DateTime  @default(now())
  updatedAt    DateTime  @updatedAt
  user         User      @relation(fields: [userId], references: [id], onDelete: Cascade)

  @@unique([provider, providerId])
}

model EmailAccount {
  id                   String                @id @default(cuid())
  orgId                String
  userId               String
  provider             String
  externalAccountId    String
  email                String
  displayName          String?
  status               ConnectionStatus      @default(connected)
  syncStatus           SyncStatus            @default(idle)
  lastSyncedAt         DateTime?
  errorReason          String?
  encryptionStatus     EncryptionStatus      @default(pending)
  keyVersion           Int?
  kmsErrorCode         String?
  kmsErrorAt           DateTime?
  tokenRef             String?
  tokenStatus          String                @default("pending_encryption")
  historyId            String?
  watchExpiration      DateTime?
  watchResourceId      String?
  lastPushReceivedAt   DateTime?
  createdAt            DateTime              @default(now())
  updatedAt            DateTime              @updatedAt
  org                  Org                   @relation(fields: [orgId], references: [id], onDelete: Cascade)
  user                 User                  @relation("UserEmailAccounts", fields: [userId], references: [id], onDelete: Cascade)
  threads              EmailThread[]
  pushNotificationLogs PushNotificationLog[]

  @@unique([userId, provider])
  @@unique([orgId, provider, externalAccountId])
}

model SecureToken {
  id                 String           @id @default(cuid())
  tokenRef           String           @unique
  orgId              String
  provider           String
  tokenType          String
  encryptedTokenBlob Bytes?
  encryptionStatus   EncryptionStatus @default(pending)
  keyVersion         Int?
  kmsErrorCode       String?
  kmsErrorAt         DateTime?
  expiresAt          DateTime?
  retryCount         Int              @default(0)
  lastRetryAt        DateTime?
  createdAt          DateTime         @default(now())
  updatedAt          DateTime         @updatedAt
  org                Org              @relation("OrgSecureTokens", fields: [orgId], references: [id], onDelete: Cascade)

  @@index([tokenRef])
  @@index([orgId, provider])
  @@index([encryptionStatus])
}

model EmailThread {
  id                String         @id @default(cuid())
  orgId             String
  accountId         String
  subjectEnc        Bytes?
  participantsEnc   Bytes?
  summaryEnc        Bytes?
  summaryAt         DateTime?
  createdAt         DateTime       @default(now())
  updatedAt         DateTime       @updatedAt
  labels            String[]       @default([])
  starred           Boolean        @default(false)
  unread            Boolean        @default(true)
  messages          EmailMessage[]
  account           EmailAccount   @relation(fields: [accountId], references: [id], onDelete: Cascade)
  org               Org            @relation(fields: [orgId], references: [id], onDelete: Cascade)
}

model EmailMessage {
  id                 String      @id @default(cuid())
  threadId           String
  orgId              String
  messageId          String
  sentAt             DateTime
  fromEnc            Bytes?
  toEnc              Bytes?
  ccEnc              Bytes?
  bccEnc             Bytes?
  subjectEnc         Bytes?
  snippetEnc         Bytes?
  bodyRefEnc         Bytes?
  htmlBodyEnc        Bytes?
  textBodyEnc        Bytes?
  attachmentsMetaEnc Bytes?
  attachments        Json?
  createdAt          DateTime    @default(now())
  updatedAt          DateTime    @updatedAt
  org                Org         @relation(fields: [orgId], references: [id], onDelete: Cascade)
  thread             EmailThread @relation(fields: [threadId], references: [id], onDelete: Cascade)

  @@unique([orgId, messageId])
}

model CalendarAccount {
  id                String          @id @default(cuid())
  orgId             String
  provider          String
  status            String          @default("connected")
  channelId         String?
  channelResourceId String?
  channelExpiration DateTime?
  webhookEndpoint   String?
  createdAt         DateTime        @default(now())
  updatedAt         DateTime        @updatedAt
  org               Org             @relation(fields: [orgId], references: [id], onDelete: Cascade)
  events            CalendarEvent[]

  @@unique([orgId, provider])
}

model CalendarEvent {
  id            String          @id @default(cuid())
  orgId         String
  accountId     String
  start         DateTime
  end           DateTime
  titleEnc      Bytes?
  locationEnc   Bytes?
  notesEnc      Bytes?
  attendeesEnc  Bytes?
  createdAt     DateTime        @default(now())
  updatedAt     DateTime        @updatedAt
  account       CalendarAccount @relation(fields: [accountId], references: [id], onDelete: Cascade)
  org           Org             @relation(fields: [orgId], references: [id], onDelete: Cascade)
}

model Contact {
  id           String    @id @default(cuid())
  orgId        String
  nameEnc      Bytes?
  emailEnc     Bytes?
  phoneEnc     Bytes?
  companyEnc   Bytes?
  titleEnc     Bytes?
  addressEnc   Bytes?
  notesEnc     Bytes?
  source       String?
  tags         String[]
  lastActivity DateTime?
  createdAt    DateTime  @default(now())
  updatedAt    DateTime  @updatedAt
  org          Org       @relation(fields: [orgId], references: [id], onDelete: Cascade)
  leads        Lead[]
}

model Lead {
  id                 String         @id @default(cuid())
  orgId              String
  contactId          String?
  stageId            String?
  title              String?
  dealValueEnc       Bytes?
  probabilityPercent Int?
  notesEnc           Bytes?
  status             String         @default("active")
  priority           String         @default("medium")
  source             String?
  assignedToId       String?
  sourceThreadId     String?
<<<<<<< HEAD
  propertyAddress    String?
  listingId          String?
  propertyValue      Float?
=======
  automationEnabled  Boolean        @default(false)
  lastFollowUpAt     DateTime?
>>>>>>> 59319f3a
  expectedCloseDate  DateTime?
  actualCloseDate    DateTime?
  createdAt          DateTime       @default(now())
  updatedAt          DateTime       @updatedAt
  assignedTo         OrgMember?     @relation("LeadAssignments", fields: [assignedToId], references: [id])
  contact            Contact?       @relation(fields: [contactId], references: [id])
  org                Org            @relation(fields: [orgId], references: [id], onDelete: Cascade)
  stage              PipelineStage? @relation(fields: [stageId], references: [id])
  tasks              Task[]         @relation("LeadTasks")
}

model Task {
  id           String     @id @default(cuid())
  orgId        String
  title        String
  description  String?
  dueAt        DateTime?
  done         Boolean    @default(false)
  priority     String     @default("medium")
  assignedToId String?
  linkThreadId String?
  linkLeadId   String?
  createdAt    DateTime   @default(now())
  updatedAt    DateTime   @updatedAt
  assignedTo   OrgMember? @relation("TaskAssignments", fields: [assignedToId], references: [id])
  lead         Lead?      @relation("LeadTasks", fields: [linkLeadId], references: [id])
  org          Org        @relation(fields: [orgId], references: [id], onDelete: Cascade)
}

model PipelineStage {
  id        String   @id @default(cuid())
  orgId     String
  name      String
  order     Int
  color     String?
  createdAt DateTime @default(now())
  updatedAt DateTime @updatedAt
  leads     Lead[]
  org       Org      @relation(fields: [orgId], references: [id], onDelete: Cascade)

  @@unique([orgId, order])
}

model WebhookSubscription {
  id        String   @id @default(cuid())
  orgId     String
  provider  String
  secret    Bytes
  createdAt DateTime @default(now())
  updatedAt DateTime @updatedAt
  org       Org      @relation(fields: [orgId], references: [id], onDelete: Cascade)
}

model StripeCustomer {
  id            String         @id @default(cuid())
  orgId         String
  customerId    String         @unique
  createdAt     DateTime       @default(now())
  updatedAt     DateTime       @updatedAt
  org           Org            @relation(fields: [orgId], references: [id], onDelete: Cascade)
  subscriptions Subscription[]
}

model Subscription {
  id               String         @id @default(cuid())
  orgId            String
  stripeCustomerId String
  status           String
  priceId          String
  seats            Int            @default(1)
  trialEndsAt      DateTime?
  currentPeriodEnd DateTime?
  createdAt        DateTime       @default(now())
  updatedAt        DateTime       @updatedAt
  org              Org            @relation(fields: [orgId], references: [id], onDelete: Cascade)
  stripe           StripeCustomer @relation(fields: [stripeCustomerId], references: [id], onDelete: Cascade)
}

model AuditLog {
  id        String   @id @default(cuid())
  orgId     String
  actorId   String?
  action    String
  purpose   String?
  resource  String?
  success   Boolean
  traceId   String?
  createdAt DateTime @default(now())
  org       Org      @relation(fields: [orgId], references: [id], onDelete: Cascade)
}

model PushNotificationLog {
  id             String       @id @default(cuid())
  emailAccountId String
  orgId          String
  provider       String
  historyId      String?
  processedAt    DateTime     @default(now())
  latencyMs      Int?
  success        Boolean      @default(true)
  errorMessage   String?
  emailAccount   EmailAccount @relation(fields: [emailAccountId], references: [id], onDelete: Cascade)
  org            Org          @relation(fields: [orgId], references: [id], onDelete: Cascade)

  @@index([emailAccountId, processedAt(sort: Desc)])
  @@index([orgId, processedAt(sort: Desc)])
}

enum ConnectionStatus {
  connected
  action_needed
  disconnected
}

enum SyncStatus {
  idle
  scheduled
  running
  error
}

enum EncryptionStatus {
  ok
  pending
  failed
}<|MERGE_RESOLUTION|>--- conflicted
+++ resolved
@@ -288,14 +288,11 @@
   source             String?
   assignedToId       String?
   sourceThreadId     String?
-<<<<<<< HEAD
   propertyAddress    String?
   listingId          String?
   propertyValue      Float?
-=======
   automationEnabled  Boolean        @default(false)
   lastFollowUpAt     DateTime?
->>>>>>> 59319f3a
   expectedCloseDate  DateTime?
   actualCloseDate    DateTime?
   createdAt          DateTime       @default(now())
